--- conflicted
+++ resolved
@@ -20,11 +20,6 @@
 	"path/filepath"
 	"testing"
 
-<<<<<<< HEAD
-	"helm.sh/helm/pkg/helmpath/xdg"
-
-=======
->>>>>>> 63813fe7
 	"k8s.io/client-go/util/homedir"
 
 	"helm.sh/helm/pkg/helmpath/xdg"
